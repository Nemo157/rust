--- conflicted
+++ resolved
@@ -20,12 +20,7 @@
 ) {
     if_chain! {
         // called on Iterator
-<<<<<<< HEAD
-        if let [map_expr] = collect_args;
-        if is_trait_method(cx, map_expr, sym::Iterator);
-=======
         if is_trait_method(cx, collect_recv, sym::Iterator);
->>>>>>> db6ea84f
         // return of collect `Result<(),_>`
         let collect_ret_ty = cx.typeck_results().expr_ty(expr);
         if is_type_diagnostic_item(cx, collect_ret_ty, sym::result_type);
