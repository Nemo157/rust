--- conflicted
+++ resolved
@@ -170,59 +170,6 @@
     return (Bits & FeatureEntry->Value) == FeatureEntry->Value;
 }
 
-<<<<<<< HEAD
-#if LLVM_RUSTLLVM
-/// getLongestEntryLength - Return the length of the longest entry in the table.
-///
-static size_t getLongestEntryLength(ArrayRef<SubtargetFeatureKV> Table) {
-  size_t MaxLen = 0;
-  for (auto &I : Table)
-    MaxLen = std::max(MaxLen, std::strlen(I.Key));
-  return MaxLen;
-}
-
-extern "C" void
-LLVMRustPrintTargetCPUs(LLVMTargetMachineRef TM) {
-    const TargetMachine *Target = unwrap(TM);
-    const MCSubtargetInfo *MCInfo = Target->getMCSubtargetInfo();
-    const ArrayRef<SubtargetFeatureKV> CPUTable = MCInfo->getCPUTable();
-    unsigned MaxCPULen = getLongestEntryLength(CPUTable);
-
-    printf("Available CPUs for this target:\n");
-    for (auto &CPU : CPUTable)
-        printf("    %-*s - %s.\n", MaxCPULen, CPU.Key, CPU.Desc);
-    printf("\n");
-}
-
-extern "C" void
-LLVMRustPrintTargetFeatures(LLVMTargetMachineRef TM) {
-    const TargetMachine *Target = unwrap(TM);
-    const MCSubtargetInfo *MCInfo = Target->getMCSubtargetInfo();
-    const ArrayRef<SubtargetFeatureKV> FeatTable = MCInfo->getFeatureTable();
-    unsigned MaxFeatLen = getLongestEntryLength(FeatTable);
-
-    printf("Available features for this target:\n");
-    for (auto &Feature : FeatTable)
-        printf("    %-*s - %s.\n", MaxFeatLen, Feature.Key, Feature.Desc);
-    printf("\n");
-
-    printf("Use +feature to enable a feature, or -feature to disable it.\n"
-            "For example, rustc -C -target-cpu=mycpu -C target-feature=+feature1,-feature2\n\n");
-}
-
-#else
-
-extern "C" void
-LLVMRustPrintTargetCPUs(LLVMTargetMachineRef) {
-    printf("Target CPU help is not supported by this LLVM version.\n\n");
-}
-
-extern "C" void
-LLVMRustPrintTargetFeatures(LLVMTargetMachineRef) {
-    printf("Target features help is not supported by this LLVM version.\n\n");
-}
-#endif
-=======
 enum class LLVMRustCodeModel {
     Other,
     Default,
@@ -278,7 +225,58 @@
         llvm_unreachable("Bad CodeGenOptLevel.");
   }
 }
->>>>>>> b30eff7b
+
+#if LLVM_RUSTLLVM
+/// getLongestEntryLength - Return the length of the longest entry in the table.
+///
+static size_t getLongestEntryLength(ArrayRef<SubtargetFeatureKV> Table) {
+  size_t MaxLen = 0;
+  for (auto &I : Table)
+    MaxLen = std::max(MaxLen, std::strlen(I.Key));
+  return MaxLen;
+}
+
+extern "C" void
+LLVMRustPrintTargetCPUs(LLVMTargetMachineRef TM) {
+    const TargetMachine *Target = unwrap(TM);
+    const MCSubtargetInfo *MCInfo = Target->getMCSubtargetInfo();
+    const ArrayRef<SubtargetFeatureKV> CPUTable = MCInfo->getCPUTable();
+    unsigned MaxCPULen = getLongestEntryLength(CPUTable);
+
+    printf("Available CPUs for this target:\n");
+    for (auto &CPU : CPUTable)
+        printf("    %-*s - %s.\n", MaxCPULen, CPU.Key, CPU.Desc);
+    printf("\n");
+}
+
+extern "C" void
+LLVMRustPrintTargetFeatures(LLVMTargetMachineRef TM) {
+    const TargetMachine *Target = unwrap(TM);
+    const MCSubtargetInfo *MCInfo = Target->getMCSubtargetInfo();
+    const ArrayRef<SubtargetFeatureKV> FeatTable = MCInfo->getFeatureTable();
+    unsigned MaxFeatLen = getLongestEntryLength(FeatTable);
+
+    printf("Available features for this target:\n");
+    for (auto &Feature : FeatTable)
+        printf("    %-*s - %s.\n", MaxFeatLen, Feature.Key, Feature.Desc);
+    printf("\n");
+
+    printf("Use +feature to enable a feature, or -feature to disable it.\n"
+            "For example, rustc -C -target-cpu=mycpu -C target-feature=+feature1,-feature2\n\n");
+}
+
+#else
+
+extern "C" void
+LLVMRustPrintTargetCPUs(LLVMTargetMachineRef) {
+    printf("Target CPU help is not supported by this LLVM version.\n\n");
+}
+
+extern "C" void
+LLVMRustPrintTargetFeatures(LLVMTargetMachineRef) {
+    printf("Target features help is not supported by this LLVM version.\n\n");
+}
+#endif
 
 extern "C" LLVMTargetMachineRef
 LLVMRustCreateTargetMachine(const char *triple,
